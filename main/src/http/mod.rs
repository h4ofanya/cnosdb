--- conflicted
+++ resolved
@@ -12,11 +12,7 @@
 use tokio::sync::oneshot::error::RecvError;
 use trace::info;
 
-<<<<<<< HEAD
-use crossbeam::channel;
-=======
 use async_channel as channel;
->>>>>>> d9c9456e
 
 use crate::http::handler::route;
 
@@ -44,13 +40,7 @@
     ChannelReceive { source: RecvError },
 
     #[snafu(display("Error sending to channel receiver: {}", source))]
-<<<<<<< HEAD
-    CrossbeamSend {
-=======
-    AsyncChanSend {
->>>>>>> d9c9456e
-        source: channel::SendError<tskv::Task>,
-    },
+    AsyncChanSend { source: channel::SendError<tskv::Task> },
 
     #[snafu(display("Error from tskv: {}", source))]
     Tskv { source: tskv::Error },
@@ -59,22 +49,14 @@
     Syntax { reason: String },
 }
 
-pub async fn serve(
-    addr: SocketAddr,
-    db: Arc<Db>,
-    sender: channel::Sender<tskv::Task>,
-) -> Result<(), Error> {
+pub async fn serve(addr: SocketAddr, db: Arc<Db>, sender: channel::Sender<tskv::Task>) -> Result<(), Error> {
     let make_service = make_service_fn(move |conn: &AddrStream| {
         let db = db.clone();
         let sender = sender.clone();
         let remote_addr = conn.remote_addr();
         info!("Remote IP: {}", remote_addr);
 
-        async move {
-            Ok::<_, Infallible>(service_fn(move |req| {
-                route(req, db.clone(), sender.clone())
-            }))
-        }
+        async move { Ok::<_, Infallible>(service_fn(move |req| route(req, db.clone(), sender.clone()))) }
     });
 
     let server = HyperServer::bind(&addr).serve(make_service);
@@ -135,9 +117,7 @@
         init_default_global_tracing("tskv_log", "tskv.log", "debug");
 
         let global_config = get_config("../config/config.toml");
-        let http_host = "127.0.0.1:8003"
-            .parse::<SocketAddr>()
-            .expect("Invalid host");
+        let http_host = "127.0.0.1:8003".parse::<SocketAddr>().expect("Invalid host");
         let opt = Options::from(&global_config);
 
         let tskv = TsKv::open(opt).await.unwrap();
@@ -146,11 +126,7 @@
         let server_join_handle = spawn(async move { serve(http_host, db, sender) });
 
         spawn(async move {
-<<<<<<< HEAD
-            while let Ok(task) = receiver.recv() {
-=======
             while let Ok(task) = receiver.recv().await {
->>>>>>> d9c9456e
                 match task {
                     Task::WritePoints { req, tx } => {
                         println!("{:?}", req);
