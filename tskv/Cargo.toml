--- conflicted
+++ resolved
@@ -5,9 +5,8 @@
 
 [dependencies]
 config = { path = "../config" }
+cache = { path = "../common/cache"}
 error_code = { path = "../common/error_code" }
-http_protocol = { path = "../common/http_protocol" }
-#lru_cache = { path = "../common/lru_cache" }
 memory_pool = { path = "../common/memory_pool" }
 meta = { path = "../meta" }
 metrics = { path = "../common/metrics" }
@@ -16,7 +15,7 @@
 replication = { path = "../replication" }
 trace = { path = "../common/trace" }
 utils = { path = "../common/utils" }
-cache = { path = "../common/cache" }
+http_protocol = { path = "../common/http_protocol" }
 
 arrow = { workspace = true, features = ["test_utils"] }
 arrow-array = { workspace = true }
@@ -32,11 +31,8 @@
 crossbeam-channel = { workspace = true }
 dashmap = { workspace = true }
 datafusion = { workspace = true }
-<<<<<<< HEAD
 dircpy = { workspace = true }
-=======
 datafusion-proto = { workspace = true }
->>>>>>> 046b18b7
 flatbuffers = { workspace = true }
 flate2 = { workspace = true }
 futures = { workspace = true, features = ["std", "thread-pool"] }
@@ -65,15 +61,11 @@
 static_assertions = { workspace = true }
 tokio = { workspace = true, features = ["full", "tracing"] }
 tokio-util = { workspace = true }
-tonic = { workspace = true }
 walkdir = { workspace = true }
 zstd = { workspace = true }
-<<<<<<< HEAD
-=======
 tonic = { workspace = true }
 stable-vec = { workspace = true }
 arrow-schema = { workspace = true }
->>>>>>> 046b18b7
 
 [target.'cfg(target_os = "linux")'.dependencies]
 rio = { version = "0.9", optional = true }
@@ -82,16 +74,17 @@
 [target.'cfg(windows)'.dependencies]
 winapi = { workspace = true }
 
+
 [features]
-backtrace = ["async-backtrace"]
 default = []
 io_uring = ["rio"]
+backtrace = ["async-backtrace"]
 
 [dev-dependencies]
+serial_test = { workspace = true }
 criterion = { workspace = true, features = ["async_tokio"] }
 parking_lot = { workspace = true, features = ["nightly"] }
 rand = { workspace = true }
-serial_test = { workspace = true }
 tempfile = { workspace = true }
 arrow = { workspace = true, features = ["test_utils"] }
 
