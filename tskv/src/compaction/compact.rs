--- conflicted
+++ resolved
@@ -1,32 +1,9 @@
 use std::collections::{BinaryHeap, HashMap, VecDeque};
-<<<<<<< HEAD
-use std::iter::Peekable;
-use std::marker::PhantomData;
-use std::path::PathBuf;
-=======
 use std::pin::Pin;
->>>>>>> 5a70213f
 use std::sync::Arc;
 
 use models::{FieldId, Timestamp};
 use snafu::ResultExt;
-<<<<<<< HEAD
-use trace::{debug, error, info, trace};
-
-use crate::compaction::CompactReq;
-use crate::context::GlobalContext;
-use crate::error::{self, Result};
-use crate::file_system::file_manager::{self, get_file_manager};
-use crate::kv_option::Options;
-use crate::memcache::DataType;
-use crate::summary::{CompactMeta, VersionEdit};
-use crate::tseries_family::ColumnFile;
-use crate::tsm::{
-    self, BlockMeta, BlockMetaIterator, ColumnReader, DataBlock, Index, IndexIterator, IndexMeta,
-    IndexReader, TsmReader, TsmWriter,
-};
-use crate::{file_utils, Error, LevelId, TseriesFamilyId};
-=======
 use trace::{error, info, trace};
 use utils::BloomFilter;
 
@@ -40,7 +17,6 @@
     self, BlockMeta, BlockMetaIterator, DataBlock, IndexIterator, IndexMeta, TsmReader, TsmWriter,
 };
 use crate::{ColumnFileId, LevelId, TseriesFamilyId};
->>>>>>> 5a70213f
 
 /// Temporary compacting data block meta
 struct CompactingBlockMeta {
@@ -662,47 +638,25 @@
 pub mod test {
     use core::panic;
     use std::collections::HashMap;
-<<<<<<< HEAD
-    use std::default;
     use std::path::{Path, PathBuf};
-    use std::sync::atomic::{AtomicBool, AtomicU32, AtomicU64};
     use std::sync::Arc;
 
-    use lru_cache::ShardedCache;
+    use lru_cache::asynchronous::ShardedCache;
     use minivec::MiniVec;
     use models::predicate::domain::TimeRange;
     use models::{FieldId, Timestamp, ValueType};
-    use parking_lot::RwLock;
-    use utils::BloomFilter;
-=======
-    use std::path::{Path, PathBuf};
-    use std::sync::Arc;
-
-    use lru_cache::asynchronous::ShardedCache;
-    use minivec::MiniVec;
-    use models::{FieldId, Timestamp, ValueType};
->>>>>>> 5a70213f
 
     use crate::compaction::{run_compaction_job, CompactReq};
     use crate::context::GlobalContext;
     use crate::file_system::file_manager;
     use crate::kv_option::Options;
     use crate::summary::VersionEdit;
-<<<<<<< HEAD
     use crate::tseries_family::{ColumnFile, LevelInfo, Version};
-    use crate::tsm::codec::DataBlockEncoding;
-    use crate::tsm::{self, DataBlock, Tombstone, TsmReader, TsmTombstone};
-    use crate::{file_utils, TseriesFamilyId};
-
-    async fn write_data_blocks_to_column_file(
-=======
-    use crate::tseries_family::{ColumnFile, LevelInfo, TimeRange, Version};
     use crate::tsm::codec::DataBlockEncoding;
     use crate::tsm::{self, DataBlock, TsmReader, TsmTombstone};
     use crate::{file_utils, TseriesFamilyId};
 
     pub(crate) async fn write_data_blocks_to_column_file(
->>>>>>> 5a70213f
         dir: impl AsRef<Path>,
         data: Vec<HashMap<FieldId, Vec<DataBlock>>>,
         _tsf_id: TseriesFamilyId,
