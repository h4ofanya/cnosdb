--- conflicted
+++ resolved
@@ -3,61 +3,11 @@
 use std::sync::Arc;
 use std::time::Duration;
 
-<<<<<<< HEAD
-use config::ClusterConfig;
-use datafusion::prelude::Column;
-use flatbuffers::FlatBufferBuilder;
-use futures::stream::SelectNextSome;
-use futures::FutureExt;
-use libc::printf;
-use meta::meta_client::{MetaRef, RemoteMetaManager};
-use metrics::{incr_compaction_failed, incr_compaction_success, sample_tskv_compaction_duration};
-use models::codec::Encoding;
-use models::predicate::domain::{ColumnDomains, PredicateRef, TimeRange};
-use models::schema::{
-    make_owner, DatabaseSchema, TableColumn, TableSchema, TskvTableSchema, DEFAULT_CATALOG,
-};
-use models::utils::unite_id;
-use models::{
-    ColumnId, FieldId, FieldInfo, InMemPoint, SeriesId, SeriesKey, Tag, Timestamp, ValueType,
-};
-use protos::kv_service::{WritePointsRpcRequest, WritePointsRpcResponse, WriteRowsRpcRequest};
-use protos::models as fb_models;
-use snafu::{OptionExt, ResultExt};
-use tokio::runtime::Runtime;
-use tokio::sync::broadcast::{self, Receiver as BroadcastReceiver, Sender as BroadcastSender};
-use tokio::sync::mpsc::{self, UnboundedReceiver, UnboundedSender};
-use tokio::sync::watch::{Receiver, Sender};
-use tokio::sync::{oneshot, watch, RwLock};
-use tokio::time::Instant;
-use trace::{debug, error, info, trace, warn};
-
-use crate::compaction::{self, run_flush_memtable_job, CompactReq, FlushReq};
-use crate::context::{self, GlobalContext, GlobalSequenceContext, GlobalSequenceTask};
-use crate::database::Database;
-use crate::engine::Engine;
-use crate::error::{self, IndexErrSnafu, MetaSnafu, Result, SchemaSnafu, SendSnafu};
-use crate::file_system::file_manager::{self, FileManager};
-use crate::index::IndexResult;
-use crate::kv_option::{Options, StorageOptions};
-use crate::memcache::{DataType, MemCache};
-use crate::record_file::Reader;
-use crate::schema::error::SchemaError;
-use crate::summary::{
-    self, Summary, SummaryProcessor, SummaryTask, VersionEdit, WriteSummaryRequest,
-};
-use crate::tseries_family::{SuperVersion, TseriesFamily, Version};
-use crate::tsm::codec::get_str_codec;
-use crate::tsm::{DataBlock, TsmTombstone, MAX_BLOCK_VALUES};
-use crate::version_set::VersionSet;
-use crate::wal::{self, WalEntryType, WalManager, WalTask};
-use crate::{database, file_utils, version_set, Error, Task, TseriesFamilyId};
-=======
 use memory_pool::{MemoryPool, MemoryPoolRef};
 use meta::MetaRef;
 use metrics::metric_register::MetricsRegister;
 use models::codec::Encoding;
-use models::predicate::domain::ColumnDomains;
+use models::predicate::domain::{ColumnDomains, TimeRange};
 use models::schema::{make_owner, DatabaseSchema, TableColumn, DEFAULT_CATALOG};
 use models::utils::unite_id;
 use models::{ColumnId, SeriesId, SeriesKey};
@@ -83,7 +33,7 @@
 use crate::kv_option::{Options, StorageOptions};
 use crate::schema::error::SchemaError;
 use crate::summary::{Summary, SummaryProcessor, SummaryTask, VersionEdit};
-use crate::tseries_family::{SuperVersion, TimeRange};
+use crate::tseries_family::SuperVersion;
 use crate::tsm::codec::get_str_codec;
 use crate::version_set::VersionSet;
 use crate::wal::{WalEntryType, WalManager, WalTask};
@@ -92,7 +42,6 @@
 pub const COMPACT_REQ_CHANNEL_CAP: usize = 16;
 pub const SUMMARY_REQ_CHANNEL_CAP: usize = 16;
 pub const GLOBAL_TASK_REQ_CHANNEL_CAP: usize = 16;
->>>>>>> 5a70213f
 
 #[derive(Debug)]
 pub struct TsKv {
@@ -1021,43 +970,7 @@
         self.flush_task_sender.clone()
     }
 
-<<<<<<< HEAD
-#[cfg(test)]
-mod test {
-    use std::collections::HashMap;
-    use std::sync::atomic::{AtomicI64, Ordering};
-    use std::sync::{atomic, Arc};
-
-    use config::get_config;
-    use flatbuffers::{FlatBufferBuilder, WIPOffset};
-    use models::utils::now_timestamp;
-    use models::{ColumnId, InMemPoint, SeriesId, SeriesKey, Timestamp};
-    use protos::models::Points;
-    use protos::models_helper;
-    use tokio::runtime::{self, Runtime};
-    use tokio::sync::watch;
-
-    use crate::engine::Engine;
-    use crate::tsm::DataBlock;
-    use crate::{error, Options, TsKv};
-
-    #[tokio::test]
-    #[ignore]
-    async fn test_compact() {
-        trace::init_default_global_tracing("tskv_log", "tskv.log", "info");
-        let config = get_config("/tmp/test/config/config.toml");
-        let opt = Options::from(&config);
-        let tskv = TsKv::open(
-            config.cluster.clone(),
-            opt,
-            Arc::new(Runtime::new().unwrap()),
-        )
-        .await
-        .unwrap();
-        tskv.compact("cnosdb", "public").await;
-=======
     pub(crate) fn compact_task_sender(&self) -> Sender<CompactTask> {
         self.compact_task_sender.clone()
->>>>>>> 5a70213f
     }
 }